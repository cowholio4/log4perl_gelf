use 5.006;
use strict;
use warnings;
use ExtUtils::MakeMaker;

WriteMakefile(
    NAME                => 'Log::Log4perl::Layout::GELF',
    AUTHOR              => q{Jason Pope <cowholio4@gmail.com>},
    VERSION_FROM        => 'lib/Log/Log4perl/Layout/GELF.pm',
    ABSTRACT_FROM       => 'lib/Log/Log4perl/Layout/GELF.pm',
    ($ExtUtils::MakeMaker::VERSION >= 6.3002
      ? ('LICENSE'=> 'perl')
      : ()),
    PL_FILES            => {},
    PREREQ_PM => {
<<<<<<< HEAD
        'Test::More' => 0,
        'Log::Log4perl' => 0,
=======
        'Test::More' => '0.45',
	'JSON::XS'   => '2.30',
        'IO::Compress::Gzip' => '2.036',
	'Log::Log4perl' => '1.33',
>>>>>>> d1965289
    },
    dist                => { COMPRESS => 'gzip -9f', SUFFIX => 'gz', },
    clean               => { FILES => 'Log-Log4perl-Layout-GELF-*' },
);<|MERGE_RESOLUTION|>--- conflicted
+++ resolved
@@ -13,15 +13,10 @@
       : ()),
     PL_FILES            => {},
     PREREQ_PM => {
-<<<<<<< HEAD
-        'Test::More' => 0,
-        'Log::Log4perl' => 0,
-=======
         'Test::More' => '0.45',
-	'JSON::XS'   => '2.30',
+	    'JSON::XS'   => '2.30',
         'IO::Compress::Gzip' => '2.036',
-	'Log::Log4perl' => '1.33',
->>>>>>> d1965289
+	    'Log::Log4perl' => '1.33'
     },
     dist                => { COMPRESS => 'gzip -9f', SUFFIX => 'gz', },
     clean               => { FILES => 'Log-Log4perl-Layout-GELF-*' },
